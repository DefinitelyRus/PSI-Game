--- conflicted
+++ resolved
@@ -4,241 +4,6 @@
 
 public partial class StandardProp : RigidBody2D {
 
-<<<<<<< HEAD
-	#region PROPerties
-
-	[ExportGroup("PROPerties")]
-	[Export] public string PropName = null!;
-	[Export] public string PropDescription = null!;
-	[Export] public string PropID = null;
-	[Export] public string[] Tags = [];
-
-	#region Flags
-
-	[ExportSubgroup("Flags")]
-	[Export] public bool IsInteractable = true;
-	[Export] public bool IsDestructible = false;
-
-	#endregion
-
-	#region Item Drops
-
-	[ExportSubgroup("Item Drops")]
-	[Export] public StandardItem[] ItemDropList = [];
-
-	#endregion
-
-	#endregion
-
-	#region Live PROPerties
-
-	[ExportGroup("Live PROPerties")]
-	[Export] public float Health
-	{
-		get => _health;
-		set => _health = Mathf.Clamp(value, 0f, float.MaxValue);
-	}
-
-	private float _health = 100f;
-
-	#endregion
-	
-	#region Debugging
-
-	[ExportGroup("Debugging")]
-	[Export] public bool LogReady = false;
-	[Export] public bool LogProcess = false;
-	[Export] public bool LogPhysics = false;
-	[Export] public bool LogCollision = false;
-
-	#region Instance ID
-
-	/// <summary>
-	/// This is the unique identifier for the item instance. <br/><br/>
-	/// This ID is generated automatically if not set manually. <br/>
-	/// This is a setter/getter for <see cref="_instanceID"/>.
-	/// </summary>
-	[ExportSubgroup("Instance ID")]
-	[Export]
-	public string InstanceID
-	{
-		get => _instanceID;
-		private set => _instanceID = value ?? throw new ArgumentNullException(nameof(value), "InstanceID cannot be null.");
-	}
-
-	/// <summary>
-	/// This is the unique identifier for the item instance. <br/><br/>
-	/// Do not use this value directly; use <see cref="InstanceID"/> instead.
-	/// </summary>
-	private string _instanceID = "";
-
-	/// <summary>
-	/// A custom prefix for the instance ID. <br/><br/>
-	/// If not provided, it will default to the <see cref="ItemName"/>. <br/>
-	/// </summary>
-	[Export] public string CustomPrefix = "";
-
-	/// <summary>
-	/// The action taken when a space is encountered in the character ID prefix. <br/><br/>
-	/// <list type="bullet">
-	/// <item><c>Keep</c>: Keeps the space. <b>Not recommended.</b></item>
-	/// <item><c>Remove</c>: Removes the space.</item>
-	/// <item><c>Underscore</c>: Replaces with underscores.</item>
-	/// <item><c>Hyphen</c>: Replaces with hyphens.</item>
-	/// </list>
-	/// </summary>
-	public enum SpaceReplacement
-	{
-		Keep,
-		Remove,
-		Underscore,
-		Hyphen
-	}
-
-	/// <summary>
-	/// The action taken when a space is encountered in the character ID prefix.
-	/// </summary>
-	[Export] public SpaceReplacement ReplaceSpaceWith = SpaceReplacement.Remove;
-
-	/// <summary>
-	/// What symbol, if any, to insert between the prefix and the random ID suffix.
-	/// </summary>
-	[Export] public string Separator = "#";
-
-	/// <summary>
-	/// The character selection for the random ID suffix.
-	/// </summary>
-	[Export] public string SuffixChars = "ABCDEFGHIJKLMNOPQRSTUVWXYZ0123456789";
-
-	/// <summary>
-	/// How long the random ID suffix should be.
-	/// </summary>
-	[Export] public int SuffixLength = 5;
-
-	/// <summary>
-	/// Generates a unique `InstanceID` if one is not already assigned manually.
-	/// </summary>
-	/// <param name="v">Do verbose logging? Use <c>v</c> to follow the same verbosity as the encapsulating function, if available.</param>
-	/// <param name="s">Stack depth. Use <c>0</c> if on a root function, or <c>s + 1</c> if <c>s</c> is available in the encapsulating function.</param>
-	private void GenerateInstanceID(bool v = false, int s = 0)
-	{
-		Log.Me($"Generating an `InstanceID`...", v, s + 1);
-
-		// Cancel if already assigned.
-		if (!string.IsNullOrEmpty(InstanceID))
-		{
-			Log.Me($"`InstanceID` is already assigned a value (\"{InstanceID}\"). Skipping...", v, s + 1);
-			return;
-		}
-
-		string prefix;
-		string randomID = string.Empty;
-
-		// Use default name if PropName is blank.
-		if (string.IsNullOrEmpty(PropName))
-		{
-			Log.Warn("`PropName` is empty. Using default: \"Unnamed Prop\"", v, s + 1);
-			PropName = "Unnamed Prop";
-		}
-
-		// Use PropName if CustomPrefix is blank.
-		if (string.IsNullOrEmpty(CustomPrefix))
-		{
-			Log.Me($"`CustomPrefix` is empty. Using `PropName` \"{PropName}\"...", v, s + 1);
-			prefix = PropName;
-		}
-
-		// Use CustomPrefix if provided.
-		else
-		{
-			Log.Me($"Using `CustomPrefix` \"{CustomPrefix}\"...", v, s + 1);
-			prefix = CustomPrefix;
-		}
-
-		// Replace space with the specified type.
-		switch (ReplaceSpaceWith)
-		{
-
-			case SpaceReplacement.Keep:
-				Log.Me("Keeping spaces...", v, s + 1);
-				break;
-
-			case SpaceReplacement.Remove:
-				Log.Me("Removing spaces...", v, s + 1);
-				prefix = prefix.Replace(" ", "");
-				break;
-
-			case SpaceReplacement.Underscore:
-				Log.Me("Replacing spaces with underscores...", v, s + 1);
-				prefix = prefix.Replace(" ", "_");
-				break;
-
-			case SpaceReplacement.Hyphen:
-				Log.Me("Replacing spaces with hyphens...", v, s + 1);
-				prefix = prefix.Replace(" ", "-");
-				break;
-
-			default:
-				Log.Warn("An invalid `SpaceReplacement` value was provided. Keeping spaces instead...", v, s + 1);
-				break;
-
-		}
-
-	GenerateInstanceID:
-		Log.Me("Generating a unique ID...", v, s + 1);
-		for (int i = 0; i < SuffixLength; i++)
-		{
-			randomID += SuffixChars[(int)(GD.Randi() % SuffixChars.Length)];
-		}
-
-		InstanceID = prefix + Separator + randomID;
-
-		// Check if the ID is already taken
-		if (GetNodeOrNull<StandardCharacter>(InstanceID) != null)
-		{
-			Log.Me($"Instance ID \"{InstanceID}\" is already taken. Generating a new one...", v, s + 1);
-			randomID = string.Empty;
-			goto GenerateInstanceID;
-		}
-
-		Log.Me($"Generated ID \"{InstanceID}\"!", v, s + 1);
-	}
-
-	#endregion
-
-	#region Ignore Unassigned Values
-
-	[ExportSubgroup("Ignore Unassigned Values")]
-	[Export] public bool SilentlyAutoAssignDefaultName = false;
-	[Export] public bool SilentlyAutoAssignInstanceID = true;
-
-	#endregion
-
-	#endregion
-
-	#region Godot Callbacks
-
-	public override void _EnterTree()
-	{
-		Log.Me(() => "A StandardProp has entered the tree. Checking properties...", LogReady);
-
-		if (string.IsNullOrEmpty(PropName))
-		{
-			if (!SilentlyAutoAssignDefaultName) Log.Warn(() => "PropName should not be empty. Using default \"Unnamed Prop\"...");
-			PropName = "Unnamed Prop";
-		}
-
-		if (string.IsNullOrEmpty(InstanceID))
-		{
-			if (!SilentlyAutoAssignInstanceID) Log.Warn(() => "InstanceID is not assigned. Generating a new one...", LogReady);
-			GenerateInstanceID(LogReady);
-		}
-
-		Log.Me(() => "Done!", LogReady);
-	}
-
-	#endregion
-=======
     #region PROPerties
 
     [ExportGroup("PROPerties")]
@@ -482,6 +247,5 @@
     }
 
     #endregion
->>>>>>> fdb4baf6
 
 }